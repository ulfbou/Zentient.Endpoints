<<<<<<< HEAD
﻿name: Zentient.Endpoints CI
=======
﻿name: Build and Test (.NET 8 + 9)
>>>>>>> 72e06979

on:
  push:
    branches: [ develop/cicd ]
  pull_request:
<<<<<<< HEAD
    branches: [ main ]
=======
    branches: [ develop/cicd ]
>>>>>>> 72e06979
  workflow_dispatch:

jobs:
  build:
<<<<<<< HEAD
    name: Build and Test (.NET 8/9)
    runs-on: ubuntu-latest

    env:
      SOLUTION_FILE_NAME: Zentient.Endpoints.sln
      DOTNET_CLI_TELEMETRY_OPTOUT: 1
      DOTNET_CLI_UI_LANGUAGE: en
      NUGET_XMLDOC_MODE: skip

    strategy:
      matrix:
        dotnet-version: ['8.0.x', '9.0.x']

    steps:
      - name: 🧾 Checkout
        uses: actions/checkout@v4
        with:
          fetch-depth: 0
          submodules: recursive

      - name: 📁 Define Paths
        run: |
          echo "REPO_ROOT=$GITHUB_WORKSPACE" >> $GITHUB_ENV
          echo "MAIN_SOLUTION_PATH=$GITHUB_WORKSPACE/$SOLUTION_FILE_NAME" >> $GITHUB_ENV
          echo "SRC_DIR=$GITHUB_WORKSPACE/Src" >> $GITHUB_ENV
          echo "TESTS_DIR=$GITHUB_WORKSPACE/Tests" >> $GITHUB_ENV

      - name: 🧪 Validate Structure
        run: |
          echo "🗂 Validating paths..."
          test -f "$MAIN_SOLUTION_PATH" || (echo "❌ Missing solution file: $MAIN_SOLUTION_PATH" && exit 1)
          test -d "$SRC_DIR" || echo "⚠️ Missing source dir: $SRC_DIR"
          test -d "$TESTS_DIR" || echo "⚠️ Missing test dir: $TESTS_DIR"

      - name: ⚙️ Setup .NET SDK
        uses: actions/setup-dotnet@v4
        with:
          dotnet-version: ${{ matrix.dotnet-version }}

      - name: 📦 Cache NuGet packages
=======
    name: Build & Test Matrix
    runs-on: ubuntu-latest

    strategy:
      matrix:
        dotnet-version: ['8.0.x', '9.0.x']

    steps:
      - name: Checkout
        uses: actions/checkout@v4

      - name: Setup .NET SDK
        uses: actions/setup-dotnet@v4
        with:
          dotnet-version: ${{ matrix.dotnet-version }}

      - name: Cache NuGet packages
>>>>>>> 72e06979
        uses: actions/cache@v4
        with:
          path: ~/.nuget/packages
          key: ${{ runner.os }}-nuget-${{ hashFiles('**/*.csproj') }}
          restore-keys: |
            ${{ runner.os }}-nuget-

<<<<<<< HEAD
      - name: 🔧 Restore solution
        run: dotnet restore "$MAIN_SOLUTION_PATH"

      - name: 🔍 Format Check
        run: dotnet format "$MAIN_SOLUTION_PATH" --verify-no-changes --severity error

      - name: 🔧 Build
        run: dotnet build "$MAIN_SOLUTION_PATH" --no-restore -warnaserror

      - name: 🧪 Run Tests
        run: dotnet test "$MAIN_SOLUTION_PATH" --no-build --verbosity normal --logger "trx"

      - name: 📤 Upload Test Results
=======
      - name: Restore dependencies
        run: dotnet restore

      - name: Format check
        run: dotnet format --verify-no-changes --severity error

      - name: Build with warnings as errors
        run: dotnet build --no-restore -warnaserror

      - name: Run tests
        run: dotnet test --no-build --verbosity normal

      - name: Upload test results
>>>>>>> 72e06979
        if: always()
        uses: actions/upload-artifact@v4
        with:
          name: test-results-${{ matrix.dotnet-version }}
          path: '**/TestResults/*.trx'<|MERGE_RESOLUTION|>--- conflicted
+++ resolved
@@ -1,23 +1,14 @@
-<<<<<<< HEAD
 ﻿name: Zentient.Endpoints CI
-=======
-﻿name: Build and Test (.NET 8 + 9)
->>>>>>> 72e06979
 
 on:
   push:
     branches: [ develop/cicd ]
   pull_request:
-<<<<<<< HEAD
     branches: [ main ]
-=======
-    branches: [ develop/cicd ]
->>>>>>> 72e06979
   workflow_dispatch:
 
 jobs:
   build:
-<<<<<<< HEAD
     name: Build and Test (.NET 8/9)
     runs-on: ubuntu-latest
 
@@ -58,25 +49,6 @@
           dotnet-version: ${{ matrix.dotnet-version }}
 
       - name: 📦 Cache NuGet packages
-=======
-    name: Build & Test Matrix
-    runs-on: ubuntu-latest
-
-    strategy:
-      matrix:
-        dotnet-version: ['8.0.x', '9.0.x']
-
-    steps:
-      - name: Checkout
-        uses: actions/checkout@v4
-
-      - name: Setup .NET SDK
-        uses: actions/setup-dotnet@v4
-        with:
-          dotnet-version: ${{ matrix.dotnet-version }}
-
-      - name: Cache NuGet packages
->>>>>>> 72e06979
         uses: actions/cache@v4
         with:
           path: ~/.nuget/packages
@@ -84,7 +56,6 @@
           restore-keys: |
             ${{ runner.os }}-nuget-
 
-<<<<<<< HEAD
       - name: 🔧 Restore solution
         run: dotnet restore "$MAIN_SOLUTION_PATH"
 
@@ -98,21 +69,6 @@
         run: dotnet test "$MAIN_SOLUTION_PATH" --no-build --verbosity normal --logger "trx"
 
       - name: 📤 Upload Test Results
-=======
-      - name: Restore dependencies
-        run: dotnet restore
-
-      - name: Format check
-        run: dotnet format --verify-no-changes --severity error
-
-      - name: Build with warnings as errors
-        run: dotnet build --no-restore -warnaserror
-
-      - name: Run tests
-        run: dotnet test --no-build --verbosity normal
-
-      - name: Upload test results
->>>>>>> 72e06979
         if: always()
         uses: actions/upload-artifact@v4
         with:
